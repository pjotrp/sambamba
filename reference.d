--- conflicted
+++ resolved
@@ -67,13 +67,8 @@
     }
 
     /// Get alignments overlapping [start, end)
-<<<<<<< HEAD
-    auto opSlice(int start, int end) {   // <- should be uint?
-        enforce(end == uint.max || start < end, "start must be less than end (" ~ to!string(start) ~ "," ~ to!string(end) ~ ")");
-=======
     auto opSlice(uint start, uint end) {
-        enforce(start < end, "start must be less than end");
->>>>>>> e54aee5c
+        enforce(start < end, "start must be less than end (" ~ to!string(start) ~ "," ~ to!string(end) ~ ")");
         enforce(_manager !is null, "random access is not available");
         return _manager.getAlignments(_ref_id, start, end);
     }
