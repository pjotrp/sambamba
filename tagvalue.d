--- conflicted
+++ resolved
@@ -257,17 +257,8 @@
     }
 
     foreach (t; ArrayElementTagValueTypes) {
-<<<<<<< HEAD
         cs ~= `(is(T == ` ~ t.ValueType.stringof ~ `[])) {` ~
               injectSwitchArrayElement(t.ValueType.stringof ~ "[]")~
-=======
-        cs ~= `(is(T == const(` ~ t.ValueType.stringof ~ `[]))) {` ~
-              `  if (this._tag != `~to!string(GetTypeId!(ArrayOf!(t.ValueType)))~`) {`~
-              `    throw new ConvException("Cannot convert Value to `~
-                                           t.ValueType.stringof~`[]");`~
-              `  }`~
-              `  return this.u.B`~t.ch~`;`~
->>>>>>> 77eb924a
               `} else static if `;
     }
 
