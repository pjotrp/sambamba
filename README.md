<<<<<<< HEAD
Note that this is a development branch of sambamba!
=======
[![Build Status](https://travis-ci.org/biod/sambamba.svg?branch=master)](https://travis-ci.org/biod/sambamba) [![Anaconda-Server Badge](https://anaconda.org/bioconda/sambamba/badges/installer/conda.svg)](https://conda.anaconda.org/bioconda) [![DL](https://anaconda.org/bioconda/sambamba/badges/downloads.svg)](https://anaconda.org/bioconda/sambamba)
>>>>>>> de16074a

# sambamba

## Table of Contents

- [Introduction](#intro)
- [Binary installation](#install)
- [Getting help](#help)
- [Compiling](#compile)
- [Debugging and troubleshooting](#debug)
- [License](#license)
- [Credits](#credits)

<a name="intro"></a>
# Introduction

Sambamba is a high performance highly parallel robust and fast tool
(and library), written in the D programming language, for working with
SAM and BAM files.  Current functionality is an important subset of
samtools functionality, including view, index, sort, markdup, and
depth. Most tools support piping: just specify `/dev/stdin` or
`/dev/stdout` as filenames.

When we started writing sambamba (in 2012) the main advantage over
`samtools` was parallelized BAM reading and writing.  In March 2017
`samtools` 1.4 was released, reaching parity on this. A
[recent performance comparison](https://github.com/guigolab/sambamBench-nf)
shows that sambamba holds its ground and can do better in different
configurations. Here are some comparison
[metrics](https://public-docs.crg.es/rguigo/Data/epalumbo/sambamba_ws_report.html). For
example for flagstat sambamba is 1.4x faster than samtools. For index
they are similar. For Markdup almost 6x faster and for view 4x faster. For sort sambamba
has been beaten, though sambamba is 2x faster on large RAM machines.

In addition sambamba has a few interesting features to offer, in particular

- faster large machine `sort`, see [performance](./test/benchmark/stats.org)
- automatic index creation when writing any coordinate-sorted file
- `view -L <bed file>` utilizes BAM index to skip unrelated chunks
- `depth` allows to measure base, sliding window, or region coverages
  - [Chanjo](https://www.chanjo.co/) builds upon this and gets you to exon/gene levels of abstraction
- `markdup`, a fast implementation of Picard algorithm
- `slice` quickly extracts a region into a new file, tweaking only first/last chunks
- and more

Even though Sambamba started out as a samtools clone we are now in the
process of adding new functionality - also in the
[BioD project](https://github.com/biod/BioD). The D language is
extremely suitable for high performance computing. At this point we
think that the BAM format is here to stay for processing sequencing
data and we aim to make it easy to parse and process BAM files.

Sambamba is free and open source software, licensed under GPLv2+.
See manual pages [online](https://lomereiter.github.io/sambamba/docs/sambamba-view.html)
to know more about what is available and how to use it.

For more information on Sambamba contact the mailing list (see below).

<a name="install"></a>
# Binary installation
## Install stable release

For those not in the mood to learn/install new package managers, there
are Github source and binary
[releases](https://github.com/biod/sambamba/releases). Simply download
the tarball, unpack it and run it. For example

```sh
wget https://github.com/biod/sambamba/releases/download/v0.6.8/sambamba_v0.6.8_linux.tar.bz2
tar xvjf sambamba_v0.6.8_linux.tar.bz2
./sambamba_v0.6.8

    sambamba 0.6.8

        Usage: sambamba [command] [args...]

        Available commands: 'view', 'index', 'merge', 'sort',
                             'flagstat', 'slice', 'markdup', 'depth', 'mpileup'
        To get help on a particular command, just call it without args.
```

## Bioconda install

[![Install with CONDA](https://anaconda.org/bioconda/sambamba/badges/installer/conda.svg)](https://anaconda.org/bioconda/sambamba)

With Conda use the [`bioconda`](https://bioconda.github.io/) channel.

## GNU Guix install

A [GNU Guix package](https://www.gnu.org/software/guix/packages/s.html) for sambamba is available. The development version is packaged [here](https://gitlab.com/genenetwork/guix-bioinformatics/blob/master/gn/packages/sambamba.scm).

## Debian GNU/Linux install

Debian: see Debian packages.

## Homebrew install

Users of Homebrew can also use the formula from `homebrew-science`.


<a name="help"></a>
# Getting help

Sambamba has a
[mailing list](https://groups.google.com/forum/#!forum/sambamba-discussion)
for installation help and general discussion.

## Reporting a sambamba bug or issue

Before posting an issue search the issue tracker and
[mailing list](https://groups.google.com/forum/#!forum/sambamba-discussion)
first. It is likely someone may have encountered something
similar. Also try running the latest version of sambamba to make sure
it has not been fixed already. Support/installation questions should
be aimed at the mailing list. The issue tracker is for development
issues around the software itself. When reporting an issue include the
output of the program and the contents of the output directory.

## Check list:

1. [X] I have found and issue with sambamba
2. [ ] I have searched for it on the [issue tracker](https://github.com/biod/sambamba/issues) (also check closed issues)
3. [ ] I have searched for it on the [mailing list](https://groups.google.com/forum/#!forum/sambamba-discussion)
4. [ ] I have tried the latest [release](https://github.com/biod/sambamba/releases) of sambamba
5. [ ] I have read and agreed to below code of conduct
6. [ ] If it is a support/install question I have posted it to the [mailing list](https://groups.google.com/forum/#!forum/sambamba-discussion)
7. [ ] If it is software development related I have posted a new issue on the [issue tracker](https://github.com/biod/sambamba/issues) or added to an existing one
8. [ ] In the message I have included the output of my sambamba run
9. [ ] In the message I have included the relevant files in the output directory
10. [ ] I have made available the data to reproduce the problem (optional)

To find bugs the sambamba software developers may ask to install a
development version of the software. They may also ask you for your
data and will treat it confidentially.  Please always remember that
sambamba is written and maintained by volunteers with good
intentions. Our time is valuable too. By helping us as much as
possible we can provide this tool for everyone to use.

## Code of conduct

By using sambamba and communicating with its communtity you implicitely
agree to abide by the
[code of conduct](https://software-carpentry.org/conduct/) as
published by the Software Carpentry initiative.


<a name="compile"></a>
# Compiling Sambamba

Note: in general there is no need to compile sambamba. You can use a
recent binary install as listed above.

The preferred method for compiling Sambamba is with the LDC compiler
which targets LLVM.

## Compilation dependencies

<<<<<<< HEAD
=======
- git (to check out the repo)
- gcc compiler 4.9 or later (for htslib)
- D compiler 1.7.0 or later (ldc2, see below)
- python2 (parses D-compiler header for version info)
>>>>>>> de16074a
- zlib (library)
- lz4 (library)
- htslib (submodule)
- BioD (source)
- undeaD (source)
- python2

## Compiling for Linux

<<<<<<< HEAD
(this section needs to be updated)

The LDC compiler's github repository also provides binary images. The current
preferred release for sambamba is LDC - the LLVM D compiler (>= 1.1.0). After
installing LDC:
=======
The LDC compiler's github repository provides binary images. The current
preferred release for sambamba is LDC - the LLVM D compiler (>= 1.6.1). After
installing LDC from https://github.com/ldc-developers/ldc/releases/ with, for example
>>>>>>> de16074a

```sh
cd
wget https://github.com/ldc-developers/ldc/releases/download/v$ver/ldc2-1.7.0-linux-x86_64.tar.xz
tar xvJf ldc2-1.7.0-linux-x86_64.tar.xz
export PATH=$HOME/ldc2-1.7.0-linux-x86_64/bin:$PATH
export LIBRARY_PATH=$HOME/ldc2-1.7.0-linux-x86_64/lib
```

```sh
git clone --recursive https://github.com/biod/sambamba.git
cd sambamba
make
```

To build a debug release run

```sh
make clean && make debug
```

To run the test fetch shunit2 from https://github.com/kward/shunit2 and put it in the path so
you can run

```sh
make check
```

### GNU Guix

To build sambamba the LDC compiler is also available in GNU Guix:

```sh
guix package -i ldc
```

## Compiling for Mac OS X

Note: the Makefile does not work. Someone want to fix that using the
Makefile.old version? See also https://github.com/biod/sambamba/issues/338.

```sh
    brew install ldc
    git clone --recursive https://github.com/biod/sambamba.git
    cd sambamba
    git clone https://github.com/dlang/undeaD
    make sambamba-ldmd2-64
```

## Development

Sambamba development and issue tracker is on
[github](https://github.com/biod/sambamba). Developer
documentation can be found in the source code and the [development
documentation](https://github.com/biod/sambamba-dev-docs).

<a name="debug"></a>
# Debugging and troubleshooting

## Segfaults on certain Intel Xeons

<<<<<<< HEAD
Some popular Xeon processors segfault under heavy hyper threading -
which Sambamba utilizes.  Please read
=======
Important note: some popular Xeon processors segfault under heavy
hyper threading - which Sambamba utilizes.  Please read
>>>>>>> de16074a
[this](https://blog.cloudflare.com/however-improbable-the-story-of-a-processor-bug/)
when encountering seemingly random crashes.

## Dump core

In a crash sambamba can dump a core file. To make this happen set

```sh
ulimit -c unlimited
```

and run your command. Send us the core file so we can reproduce the state at
time of segfault.

## Use catchsegv

Another option is to use catchsegv

```sh
catchsegv ./build/sambamba command
```

this will show state on stdout which can be sent to us.

## Using gdb

In case of crashes it's helpful to have GDB stacktraces (`bt`
command). A full stacktrace for all threads:

```
thread apply all backtrace full
```

Note that GDB should be made aware of D garbage collector:

```
handle SIGUSR1 SIGUSR2 nostop noprint
```

A binary relocatable install of sambamba with debug information and
all dependencies can be fetched from the binary link above.  Unpack
the tarball and run the contained install.sh script with TARGET

```
./install.sh ~/sambamba-test
```

Run sambamba in gdb with

```
gdb -ex 'handle SIGUSR1 SIGUSR2 nostop noprint' \
  --args ~/sambamba-test/sambamba-*/bin/sambamba view --throw-error
```

<a name="license"></a>
# License

Sambamba is distributed under GNU Public License v2+.

<a name="credits"></a>
# Credit

If you are using Sambamba in your research and want to support future
work on Sambamba, please cite the following publication:

A. Tarasov, A. J. Vilella, E. Cuppen, I. J. Nijman, and P. Prins. [Sambamba: fast processing of NGS alignment formats](https://doi.org/10.1093/bioinformatics/btv098). Bioinformatics, 2015.

```bibtex

@article{doi:10.1093/bioinformatics/btv098,
  author = {Tarasov, Artem and Vilella, Albert J. and Cuppen, Edwin and Nijman, Isaac J. and Prins, Pjotr},
  title = {Sambamba: fast processing of NGS alignment formats},
  journal = {Bioinformatics},
  volume = {31},
  number = {12},
  pages = {2032-2034},
  year = {2015},
  doi = {10.1093/bioinformatics/btv098},
  URL = { + http://dx.doi.org/10.1093/bioinformatics/btv098}
```<|MERGE_RESOLUTION|>--- conflicted
+++ resolved
@@ -1,8 +1,4 @@
-<<<<<<< HEAD
-Note that this is a development branch of sambamba!
-=======
 [![Build Status](https://travis-ci.org/biod/sambamba.svg?branch=master)](https://travis-ci.org/biod/sambamba) [![Anaconda-Server Badge](https://anaconda.org/bioconda/sambamba/badges/installer/conda.svg)](https://conda.anaconda.org/bioconda) [![DL](https://anaconda.org/bioconda/sambamba/badges/downloads.svg)](https://anaconda.org/bioconda/sambamba)
->>>>>>> de16074a
 
 # sambamba
 
@@ -160,13 +156,10 @@
 
 ## Compilation dependencies
 
-<<<<<<< HEAD
-=======
 - git (to check out the repo)
 - gcc compiler 4.9 or later (for htslib)
 - D compiler 1.7.0 or later (ldc2, see below)
 - python2 (parses D-compiler header for version info)
->>>>>>> de16074a
 - zlib (library)
 - lz4 (library)
 - htslib (submodule)
@@ -176,17 +169,9 @@
 
 ## Compiling for Linux
 
-<<<<<<< HEAD
-(this section needs to be updated)
-
-The LDC compiler's github repository also provides binary images. The current
-preferred release for sambamba is LDC - the LLVM D compiler (>= 1.1.0). After
-installing LDC:
-=======
 The LDC compiler's github repository provides binary images. The current
 preferred release for sambamba is LDC - the LLVM D compiler (>= 1.6.1). After
 installing LDC from https://github.com/ldc-developers/ldc/releases/ with, for example
->>>>>>> de16074a
 
 ```sh
 cd
@@ -248,13 +233,8 @@
 
 ## Segfaults on certain Intel Xeons
 
-<<<<<<< HEAD
-Some popular Xeon processors segfault under heavy hyper threading -
-which Sambamba utilizes.  Please read
-=======
 Important note: some popular Xeon processors segfault under heavy
 hyper threading - which Sambamba utilizes.  Please read
->>>>>>> de16074a
 [this](https://blog.cloudflare.com/however-improbable-the-story-of-a-processor-bug/)
 when encountering seemingly random crashes.
 
