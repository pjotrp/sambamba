/*
    This file is part of Sambamba.
    Copyright (C) 2012    Artem Tarasov <lomereiter@gmail.com>

    Sambamba is free software; you can redistribute it and/or modify
    it under the terms of the GNU General Public License as published by
    the Free Software Foundation; either version 2 of the License, or
    (at your option) any later version.

    Sambamba is distributed in the hope that it will be useful,
    but WITHOUT ANY WARRANTY; without even the implied warranty of
    MERCHANTABILITY or FITNESS FOR A PARTICULAR PURPOSE.  See the
    GNU General Public License for more details.

    You should have received a copy of the GNU General Public License
    along with this program; if not, write to the Free Software
    Foundation, Inc., 59 Temple Place, Suite 330, Boston, MA  02111-1307  USA

*/
module alignmentrangeprocessor;

import bamfile;
import sam.serialize;
import bamoutput;
import jsonserialization;
import utils.format;

import std.c.stdio;

import std.exception;
import std.string;
import std.range;
import std.traits;
import std.stream;
import std.conv;
import std.range;

class ReadCounter {
    size_t number_of_reads;
    
    void process(R, SB)(R reads, SB bam) {
        number_of_reads = walkLength(reads);
    }
}

extern(C)
{
    version(Posix) {
        int isatty(int fd);

        extern(D) {
            bool isTty(shared FILE* file) {
                return isatty(fileno(cast(FILE*)file)) != 0;
            }
        }
    }

    version(Windows) {
        int _isatty(int fd);

        extern(D) {
            bool isTty(shared FILE* file) {
                return _isatty(_fileno(cast(FILE*)file)) != 0;
            }
        }
    }
}

class TextSerializer {
    this(string output_filename, bool append=false) {
        if (!isTty(stdout)) {
            // setup a buffer for stdout for faster output
<<<<<<< HEAD
  //          auto output_buf = new char[1_048_576];
=======
            if (output_buf is null)
                output_buf = new char[1_048_576];
>>>>>>> 69748601

//            setvbuf(stdout, output_buf.ptr, _IOFBF, output_buf.length);        
        }

        if (output_filename !is null)
            freopen(toStringz(output_filename), append ? "a+" : "w+", stdout);
    }

    private static __gshared char[] output_buf;

    ~this() {
        fflush(stdout);
    }
}

final class SamSerializer : TextSerializer {
    this(string filename, bool append=false) {
        super(filename, append);
    }

    void process(R, SB)(R reads, SB bam) {
        foreach (read; reads) {
            serialize(read, bam.reference_sequences, stdout);
            putcharacter(stdout, '\n');
        }
    }
}

final class BamSerializer {

    private string _output_fn;
    private int _level;

    this(string output_filename, int compression_level) {
        _output_fn = output_filename;
        _level = compression_level;
    }

    void process(R, SB)(R reads, SB bam) 
    {
        Stream output_stream;

        immutable BUFSIZE = 1_048_576;

        if (_output_fn is null) {
            output_stream = new BufferedFile(fileno(cast()stdout), FileMode.Out, BUFSIZE);
        } else {
            output_stream = new BufferedFile(_output_fn, FileMode.OutNew, BUFSIZE);
        }
        scope(exit) output_stream.close();

        writeBAM(output_stream, 
                 bam.header.text,
                 bam.reference_sequences,
                 reads,
                 _level);
    }
}

final class JsonSerializer : TextSerializer {
    this(string filename, bool append=false) {
        super(filename, append);
    }

    void process(R, SB)(R reads, SB bam) {
        foreach (read; reads) {
            jsonSerialize(read, bam.reference_sequences, stdout);
            putcharacter(stdout, '\n');
        }
    }
}<|MERGE_RESOLUTION|>--- conflicted
+++ resolved
@@ -70,14 +70,10 @@
     this(string output_filename, bool append=false) {
         if (!isTty(stdout)) {
             // setup a buffer for stdout for faster output
-<<<<<<< HEAD
-  //          auto output_buf = new char[1_048_576];
-=======
             if (output_buf is null)
                 output_buf = new char[1_048_576];
->>>>>>> 69748601
 
-//            setvbuf(stdout, output_buf.ptr, _IOFBF, output_buf.length);        
+            setvbuf(stdout, output_buf.ptr, _IOFBF, output_buf.length);        
         }
 
         if (output_filename !is null)
