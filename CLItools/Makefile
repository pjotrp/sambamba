FILES=../bai/indexing.d ../jsonserialization.d ../bamfile.d ../chunkinputstream.d ../bgzfrange.d \
	  ../samheader.d ../reference.d ../alignment.d \
	  ../tagvalue.d ../utils/switchendianness.d \
	  ../validation/alignment.d ../utils/algo.d ../randomaccessmanager.d \
	  ../bai/read.d ../bai/chunk.d ../bai/bin.d ../bai/utils/algo.d \
	  ../virtualoffset.d ../utils/range.d ../utils/memoize.d ../sam/serialize.d \
	  ../utils/format.d ../alignmentrange.d ../bamoutput.d ../constants.d \
	  ../bgzfcompress.d ../utils/array.d ../utils/value.d ../region.d \
	  common/progressbar.d ../utils/msgpack.d

SAMFILES=../samfile.d ../sam/recordparser.d ../utils/tagstoragebuilder.d

all: sambamba-dmd

../sam/recordparser.d:
	cd ../sam && make recordparser.d

DMDFLAGSFULL=-g -release -inline#-O -release -inline -g
GDCFLAGSFULL=-O3 -frelease -finline -fno-assert -fno-bounds-check -lpthread -g -funroll-all-loops -finline-limit=8192

DMDFLAGS=$(DMDFLAGSFULL) -version=standalone
GDCFLAGS=$(GDCFLAGSFULL) -fversion=standalone

SAMBAMBA_VIEW_FILES=sambamba-view/filtering.d sambamba-view/headerserializer.d sambamba-view/alignmentrangeprocessor.d sambamba-view/view.d sambamba-view/queryparser.d ../utils/pratt_parser.d
SAMBAMBA_INDEX_FILES=sambamba-index/index.d
SAMBAMBA_SORT_MERGE_COMMON_FILES=common/comparators.d common/nwayunion.d
SAMBAMBA_SORT_FILES=sambamba-sort/sort.d sambamba-sort/thirdparty/mergesort.d ../utils/tmpfile.d
SAMBAMBA_MERGE_FILES=sambamba-merge/merge.d ../utils/samheadermerger.d ../utils/graph.d ../validation/samheader.d
SAMBAMBA_FLAGSTAT_FILES=sambamba-flagstat/flagstat.d

SAMBAMBA_FILES=$(FILES) $(SAMFILES) $(SAMBAMBA_VIEW_FILES) $(SAMBAMBA_INDEX_FILES) $(SAMBAMBA_FLAGSTAT_FILES) $(SAMBAMBA_SORT_MERGE_COMMON_FILES) $(SAMBAMBA_SORT_FILES) $(SAMBAMBA_MERGE_FILES) sambamba/main.d

sambamba-dmd: $(SAMBAMBA_FILES)
	mkdir -p build
	dmd $(DMDFLAGSFULL) $(SAMBAMBA_FILES) -ofbuild/sambamba

sambamba-gdc: $(SAMBAMBA_FILES) fastrecordparser
	mkdir -p build
	gdc $(GDCFLAGSFULL) $(SAMBAMBA_FILES) -o build/sambamba

sambamba-gdc-32: $(SAMBAMBA_FILES) fastrecordparser
	mkdir -p build
	gdc -m32 $(GDCFLAGSFULL) $(SAMBAMBA_FILES) -o build/sambamba

sambamba-dmd-serial: $(SAMBAMBA_FILES)
	mkdir -p build
	dmd $(DMDFLAGSFULL) $(SAMBAMBA_FILES) -version=serial -ofbuild/sambamba

sambamba-view-dmd: $(FILES) $(SAMFILES) $(SAMBAMBA_VIEW_FILES)
	mkdir -p build
	dmd $(DMDFLAGS) $(FILES) $(SAMFILES) $(SAMBAMBA_VIEW_FILES) -ofbuild/sambamba-view

sambamba-view-gdc: $(FILES) $(SAMFILES) $(SAMBAMBA_VIEW_FILES)
	mkdir -p build
	gdc $(GDCFLAGS) $(FILES) $(SAMFILES) $(SAMBAMBA_VIEW_FILES) -o build/sambamba-view

sambamba-index-dmd: $(FILES) $(SAMBAMBA_INDEX_FILES)
	mkdir -p build
	dmd $(DMDFLAGS) $(FILES) $(SAMBAMBA_INDEX_FILES) -ofbuild/sambamba-index

sambamba-index-gdc: $(FILES) $(SAMBAMBA_INDEX_FILES)
	mkdir -p build
	gdc $(GDCFLAGS) $(FILES) $(SAMBAMBA_INDEX_FILES) -o build/sambamba-index

sambamba-sort-dmd: $(FILES) $(SAMBAMBA_SORT_FILES) $(SAMBAMBA_SORT_MERGE_COMMON_FILES)
	mkdir -p build
	dmd $(DMDFLAGS) $(FILES) $(SAMBAMBA_SORT_FILES) $(SAMBAMBA_SORT_MERGE_COMMON_FILES) -ofbuild/sambamba-sort

sambamba-sort-gdc: $(FILES) $(SAMBAMBA_SORT_FILES) $(SAMBAMBA_SORT_MERGE_COMMON_FILES)
	mkdir -p build
	gdc $(GDCFLAGS) $(FILES) $(SAMBAMBA_SORT_FILES) $(SAMBAMBA_SORT_MERGE_COMMON_FILES) -o build/sambamba-sort

sambamba-merge-dmd: $(FILES) $(SAMBAMBA_MERGE_FILES) $(SAMBAMBA_SORT_MERGE_COMMON_FILES) 
	mkdir -p build
	dmd $(DMDFLAGS) $(FILES) $(SAMBAMBA_MERGE_FILES) $(SAMBAMBA_SORT_MERGE_COMMON_FILES) -ofbuild/sambamba-merge

sambamba-merge-gdc: $(FILES) $(SAMBAMBA_MERGE_FILES) $(SAMBAMBA_SORT_MERGE_COMMON_FILES)  
	mkdir -p build
	gdc $(GDCFLAGS) $(FILES) $(SAMBAMBA_MERGE_FILES) $(SAMBAMBA_SORT_MERGE_COMMON_FILES) -o build/sambamba-merge

sambamba-flagstat-dmd: $(FILES) $(SAMBAMBA_FLAGSTAT_FILES)
	mkdir -p build
	dmd $(DMDFLAGS) $(FILES) $(SAMBAMBA_FLAGSTAT_FILES) -ofbuild/sambamba-flagstat

sambamba-flagstat-gdc: $(FILES) $(SAMBAMBA_FLAGSTAT_FILES)
	mkdir -p build
	gdc $(GDCFLAGS) $(FILES) $(SAMBAMBA_FLAGSTAT_FILES) -o build/sambamba-flagstat

sambamba-dmd-dev: $(SAMBAMBA_FILES)
	mkdir -p build
<<<<<<< HEAD
	dmd -g -debug $(SAMBAMBA_FILES) -version=development -ofbuild/sambamba
=======
	dmd -g $(SAMBAMBA_FILES) -version=development -ofbuild/sambamba
>>>>>>> 025c78c6

sambamba-gdc-dev: $(SAMBAMBA_FILES)
	mkdir -p build
	gdc -g -O0 -lpthread $(SAMBAMBA_FILES) -fversion=development -o build/sambamba

fastrecordparser: ../sam/sam_alignment.rl
	cd ../sam && make fastrecordparser && cd ..

sambamba-view-dmd-serial: $(FILES) $(SAMFILES) $(SAMBAMBA_VIEW_FILES)
	mkdir -p build
	dmd $(DMDFLAGS) $(FILES) $(SAMFILES) $(SAMBAMBA_VIEW_FILES) -version=serial -ofbuild/sambamba-view

clean:
	rm -rf build/<|MERGE_RESOLUTION|>--- conflicted
+++ resolved
@@ -88,11 +88,7 @@
 
 sambamba-dmd-dev: $(SAMBAMBA_FILES)
 	mkdir -p build
-<<<<<<< HEAD
-	dmd -g -debug $(SAMBAMBA_FILES) -version=development -ofbuild/sambamba
-=======
 	dmd -g $(SAMBAMBA_FILES) -version=development -ofbuild/sambamba
->>>>>>> 025c78c6
 
 sambamba-gdc-dev: $(SAMBAMBA_FILES)
 	mkdir -p build
